--- conflicted
+++ resolved
@@ -475,15 +475,11 @@
      * @param {number} direction - rotate in this direction
      */
     turnOnForDegrees (degrees, direction) {
-<<<<<<< HEAD
         if (this.power === 0) {
             this.pendingPromiseFunction();
             return;
         }
         
-=======
-        if (this.power === 0) return;
->>>>>>> 6e976f85
         degrees = Math.max(0, degrees);
 
         const cmd = this._parent.generateOutputCommand(

const dispatch = require('../dispatch/central-dispatch');
const log = require('../util/log');
const maybeFormatMessage = require('../util/maybe-format-message');

const BlockType = require('./block-type');

// These extensions are currently built into the VM repository but should not be loaded at startup.
// TODO: move these out into a separate repository?
// TODO: change extension spec so that library info, including extension ID, can be collected through static methods

const builtinExtensions = {
    pen: () => require('../extensions/scratch3_pen'),
    wedo2: () => require('../extensions/scratch3_wedo2'),
    music: () => require('../extensions/scratch3_music'),
    microbit: () => require('../extensions/scratch3_microbit'),
    text2speech: () => require('../extensions/scratch3_text2speech'),
    translate: () => require('../extensions/scratch3_translate'),
    videoSensing: () => require('../extensions/scratch3_video_sensing'),
    speech2text: () => require('../extensions/scratch3_speech2text'),
    ev3: () => require('../extensions/scratch3_ev3'),
    makeymakey: () => require('../extensions/scratch3_makeymakey'),
<<<<<<< HEAD
    boost: () => require('../extensions/scratch3_boost')
    // todo: only load this extension once we have a compatible way to load its
    // Vernier module dependency.
    // gdxfor: () => require('../extensions/scratch3_gdx_for')
=======
    gdxfor: () => require('../extensions/scratch3_gdx_for')
>>>>>>> 2f627739
};

/**
 * @typedef {object} ArgumentInfo - Information about an extension block argument
 * @property {ArgumentType} type - the type of value this argument can take
 * @property {*|undefined} default - the default value of this argument (default: blank)
 */

/**
 * @typedef {object} ConvertedBlockInfo - Raw extension block data paired with processed data ready for scratch-blocks
 * @property {ExtensionBlockMetadata} info - the raw block info
 * @property {object} json - the scratch-blocks JSON definition for this block
 * @property {string} xml - the scratch-blocks XML definition for this block
 */

/**
 * @typedef {object} CategoryInfo - Information about a block category
 * @property {string} id - the unique ID of this category
 * @property {string} name - the human-readable name of this category
 * @property {string|undefined} blockIconURI - optional URI for the block icon image
 * @property {string} color1 - the primary color for this category, in '#rrggbb' format
 * @property {string} color2 - the secondary color for this category, in '#rrggbb' format
 * @property {string} color3 - the tertiary color for this category, in '#rrggbb' format
 * @property {Array.<ConvertedBlockInfo>} blocks - the blocks, separators, etc. in this category
 * @property {Array.<object>} menus - the menus provided by this category
 */

/**
 * @typedef {object} PendingExtensionWorker - Information about an extension worker still initializing
 * @property {string} extensionURL - the URL of the extension to be loaded by this worker
 * @property {Function} resolve - function to call on successful worker startup
 * @property {Function} reject - function to call on failed worker startup
 */

class ExtensionManager {
    constructor (runtime) {
        /**
         * The ID number to provide to the next extension worker.
         * @type {int}
         */
        this.nextExtensionWorker = 0;

        /**
         * FIFO queue of extensions which have been requested but not yet loaded in a worker,
         * along with promise resolution functions to call once the worker is ready or failed.
         *
         * @type {Array.<PendingExtensionWorker>}
         */
        this.pendingExtensions = [];

        /**
         * Map of worker ID to workers which have been allocated but have not yet finished initialization.
         * @type {Array.<PendingExtensionWorker>}
         */
        this.pendingWorkers = [];

        /**
         * Set of loaded extension URLs/IDs (equivalent for built-in extensions).
         * @type {Set.<string>}
         * @private
         */
        this._loadedExtensions = new Map();

        /**
         * Keep a reference to the runtime so we can construct internal extension objects.
         * TODO: remove this in favor of extensions accessing the runtime as a service.
         * @type {Runtime}
         */
        this.runtime = runtime;

        dispatch.setService('extensions', this).catch(e => {
            log.error(`ExtensionManager was unable to register extension service: ${JSON.stringify(e)}`);
        });
    }

    /**
     * Check whether an extension is registered or is in the process of loading. This is intended to control loading or
     * adding extensions so it may return `true` before the extension is ready to be used. Use the promise returned by
     * `loadExtensionURL` if you need to wait until the extension is truly ready.
     * @param {string} extensionID - the ID of the extension.
     * @returns {boolean} - true if loaded, false otherwise.
     */
    isExtensionLoaded (extensionID) {
        return this._loadedExtensions.has(extensionID);
    }

    /**
     * Load an extension by URL or internal extension ID
     * @param {string} extensionURL - the URL for the extension to load OR the ID of an internal extension
     * @returns {Promise} resolved once the extension is loaded and initialized or rejected on failure
     */
    loadExtensionURL (extensionURL) {
        if (builtinExtensions.hasOwnProperty(extensionURL)) {
            /** @TODO dupe handling for non-builtin extensions. See commit 670e51d33580e8a2e852b3b038bb3afc282f81b9 */
            if (this.isExtensionLoaded(extensionURL)) {
                const message = `Rejecting attempt to load a second extension with ID ${extensionURL}`;
                log.warn(message);
                return Promise.reject(new Error(message));
            }

            const extension = builtinExtensions[extensionURL]();
            const extensionInstance = new extension(this.runtime);
            return this._registerInternalExtension(extensionInstance).then(serviceName => {
                this._loadedExtensions.set(extensionURL, serviceName);
            });
        }

        return new Promise((resolve, reject) => {
            // If we `require` this at the global level it breaks non-webpack targets, including tests
            const ExtensionWorker = require('worker-loader?name=extension-worker.js!./extension-worker');

            this.pendingExtensions.push({extensionURL, resolve, reject});
            dispatch.addWorker(new ExtensionWorker());
        });
    }

    /**
     * Regenerate blockinfo for any loaded extensions
     * @returns {Promise} resolved once all the extensions have been reinitialized
     */
    refreshBlocks () {
        const allPromises = Array.from(this._loadedExtensions.values()).map(serviceName =>
            dispatch.call(serviceName, 'getInfo')
                .then(info => {
                    info = this._prepareExtensionInfo(serviceName, info);
                    dispatch.call('runtime', '_refreshExtensionPrimitives', info);
                })
                .catch(e => {
                    log.error(`Failed to refresh buildtin extension primitives: ${JSON.stringify(e)}`);
                })
        );
        return Promise.all(allPromises);
    }

    allocateWorker () {
        const id = this.nextExtensionWorker++;
        const workerInfo = this.pendingExtensions.shift();
        this.pendingWorkers[id] = workerInfo;
        return [id, workerInfo.extensionURL];
    }

    /**
     * Collect extension metadata from the specified service and begin the extension registration process.
     * @param {string} serviceName - the name of the service hosting the extension.
     */
    registerExtensionService (serviceName) {
        dispatch.call(serviceName, 'getInfo').then(info => {
            this._registerExtensionInfo(serviceName, info);
        });
    }

    /**
     * Called by an extension worker to indicate that the worker has finished initialization.
     * @param {int} id - the worker ID.
     * @param {*?} e - the error encountered during initialization, if any.
     */
    onWorkerInit (id, e) {
        const workerInfo = this.pendingWorkers[id];
        delete this.pendingWorkers[id];
        if (e) {
            workerInfo.reject(e);
        } else {
            workerInfo.resolve(id);
        }
    }

    /**
     * Register an internal (non-Worker) extension object
     * @param {object} extensionObject - the extension object to register
     * @returns {Promise} resolved once the extension is fully registered or rejected on failure
     */
    _registerInternalExtension (extensionObject) {
        const extensionInfo = extensionObject.getInfo();
        const fakeWorkerId = this.nextExtensionWorker++;
        const serviceName = `extension_${fakeWorkerId}_${extensionInfo.id}`;
        return dispatch.setService(serviceName, extensionObject)
            .then(() => {
                dispatch.call('extensions', 'registerExtensionService', serviceName);
                return serviceName;
            });
    }

    /**
     * Sanitize extension info then register its primitives with the VM.
     * @param {string} serviceName - the name of the service hosting the extension
     * @param {ExtensionInfo} extensionInfo - the extension's metadata
     * @private
     */
    _registerExtensionInfo (serviceName, extensionInfo) {
        extensionInfo = this._prepareExtensionInfo(serviceName, extensionInfo);
        dispatch.call('runtime', '_registerExtensionPrimitives', extensionInfo).catch(e => {
            log.error(`Failed to register primitives for extension on service ${serviceName}:`, e);
        });
    }

    /**
     * Modify the provided text as necessary to ensure that it may be used as an attribute value in valid XML.
     * @param {string} text - the text to be sanitized
     * @returns {string} - the sanitized text
     * @private
     */
    _sanitizeID (text) {
        return text.toString().replace(/[<"&]/, '_');
    }

    /**
     * Apply minor cleanup and defaults for optional extension fields.
     * TODO: make the ID unique in cases where two copies of the same extension are loaded.
     * @param {string} serviceName - the name of the service hosting this extension block
     * @param {ExtensionInfo} extensionInfo - the extension info to be sanitized
     * @returns {ExtensionInfo} - a new extension info object with cleaned-up values
     * @private
     */
    _prepareExtensionInfo (serviceName, extensionInfo) {
        extensionInfo = Object.assign({}, extensionInfo);
        if (!/^[a-z0-9]+$/i.test(extensionInfo.id)) {
            throw new Error('Invalid extension id');
        }
        extensionInfo.name = extensionInfo.name || extensionInfo.id;
        extensionInfo.blocks = extensionInfo.blocks || [];
        extensionInfo.targetTypes = extensionInfo.targetTypes || [];
        extensionInfo.blocks = extensionInfo.blocks.reduce((results, blockInfo) => {
            try {
                let result;
                switch (blockInfo) {
                case '---': // separator
                    result = '---';
                    break;
                default: // an ExtensionBlockMetadata object
                    result = this._prepareBlockInfo(serviceName, blockInfo);
                    break;
                }
                results.push(result);
            } catch (e) {
                // TODO: more meaningful error reporting
                log.error(`Error processing block: ${e.message}, Block:\n${JSON.stringify(blockInfo)}`);
            }
            return results;
        }, []);
        extensionInfo.menus = extensionInfo.menus || [];
        extensionInfo.menus = this._prepareMenuInfo(serviceName, extensionInfo.menus);
        return extensionInfo;
    }

    /**
     * Prepare extension menus. e.g. setup binding for dynamic menu functions.
     * @param {string} serviceName - the name of the service hosting this extension block
     * @param {Array.<MenuInfo>} menus - the menu defined by the extension.
     * @returns {Array.<MenuInfo>} - a menuInfo object with all preprocessing done.
     * @private
     */
    _prepareMenuInfo (serviceName, menus) {
        const menuNames = Object.getOwnPropertyNames(menus);
        for (let i = 0; i < menuNames.length; i++) {
            const item = menuNames[i];
            // If the value is a string, it should be the name of a function in the
            // extension object to call to populate the menu whenever it is opened.
            // Set up the binding for the function object here so
            // we can use it later when converting the menu for Scratch Blocks.
            if (typeof menus[item] === 'string') {
                const serviceObject = dispatch.services[serviceName];
                const menuName = menus[item];
                menus[item] = this._getExtensionMenuItems.bind(this, serviceObject, menuName);
            }
        }
        return menus;
    }

    /**
     * Fetch the items for a particular extension menu, providing the target ID for context.
     * @param {object} extensionObject - the extension object providing the menu.
     * @param {string} menuName - the name of the menu function to call.
     * @returns {Array} menu items ready for scratch-blocks.
     * @private
     */
    _getExtensionMenuItems (extensionObject, menuName) {
        // Fetch the items appropriate for the target currently being edited. This assumes that menus only
        // collect items when opened by the user while editing a particular target.
        const editingTarget = this.runtime.getEditingTarget() || this.runtime.getTargetForStage();
        const editingTargetID = editingTarget ? editingTarget.id : null;
        const extensionMessageContext = this.runtime.makeMessageContextForTarget(editingTarget);

        // TODO: Fix this to use dispatch.call when extensions are running in workers.
        const menuFunc = extensionObject[menuName];
        const menuItems = menuFunc.call(extensionObject, editingTargetID).map(
            item => {
                item = maybeFormatMessage(item, extensionMessageContext);
                switch (typeof item) {
                case 'object':
                    return [
                        maybeFormatMessage(item.text, extensionMessageContext),
                        item.value
                    ];
                case 'string':
                    return [item, item];
                default:
                    return item;
                }
            });

        if (!menuItems || menuItems.length < 1) {
            throw new Error(`Extension menu returned no items: ${menuName}`);
        }
        return menuItems;
    }

    /**
     * Apply defaults for optional block fields.
     * @param {string} serviceName - the name of the service hosting this extension block
     * @param {ExtensionBlockMetadata} blockInfo - the block info from the extension
     * @returns {ExtensionBlockMetadata} - a new block info object which has values for all relevant optional fields.
     * @private
     */
    _prepareBlockInfo (serviceName, blockInfo) {
        blockInfo = Object.assign({}, {
            blockType: BlockType.COMMAND,
            terminal: false,
            blockAllThreads: false,
            arguments: {}
        }, blockInfo);
        blockInfo.opcode = this._sanitizeID(blockInfo.opcode);
        blockInfo.text = blockInfo.text || blockInfo.opcode;

        if (blockInfo.blockType !== BlockType.EVENT) {
            blockInfo.func = blockInfo.func ? this._sanitizeID(blockInfo.func) : blockInfo.opcode;

            /**
             * This is only here because the VM performs poorly when blocks return promises.
             * @TODO make it possible for the VM to resolve a promise and continue during the same Scratch "tick"
             */
            if (dispatch._isRemoteService(serviceName)) {
                blockInfo.func = dispatch.call.bind(dispatch, serviceName, blockInfo.func);
            } else {
                const serviceObject = dispatch.services[serviceName];
                const func = serviceObject[blockInfo.func];
                if (func) {
                    blockInfo.func = func.bind(serviceObject);
                } else if (blockInfo.blockType !== BlockType.EVENT) {
                    throw new Error(`Could not find extension block function called ${blockInfo.func}`);
                }
            }
        } else if (blockInfo.func) {
            log.warn(`Ignoring function "${blockInfo.func}" for event block ${blockInfo.opcode}`);
        }

        return blockInfo;
    }
}

module.exports = ExtensionManager;<|MERGE_RESOLUTION|>--- conflicted
+++ resolved
@@ -19,14 +19,8 @@
     speech2text: () => require('../extensions/scratch3_speech2text'),
     ev3: () => require('../extensions/scratch3_ev3'),
     makeymakey: () => require('../extensions/scratch3_makeymakey'),
-<<<<<<< HEAD
-    boost: () => require('../extensions/scratch3_boost')
-    // todo: only load this extension once we have a compatible way to load its
-    // Vernier module dependency.
-    // gdxfor: () => require('../extensions/scratch3_gdx_for')
-=======
+    boost: () => require('../extensions/scratch3_boost'),
     gdxfor: () => require('../extensions/scratch3_gdx_for')
->>>>>>> 2f627739
 };
 
 /**
